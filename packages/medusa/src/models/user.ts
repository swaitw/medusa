--- conflicted
+++ resolved
@@ -22,16 +22,12 @@
   @PrimaryColumn()
   id: string
 
-<<<<<<< HEAD
-  @DbAwareColumn({type:'enum', enum: UserRoles, nullable: true, default: UserRoles.MEMBER})
-=======
   @DbAwareColumn({
     type: "enum",
     enum: UserRoles,
     nullable: true,
     default: UserRoles.MEMBER,
   })
->>>>>>> 5f1261b2
   role: UserRoles
 
   @Index({ unique: true })
