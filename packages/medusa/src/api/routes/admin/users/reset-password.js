import { MedusaError, Validator } from "medusa-core-utils"
import jwt from "jsonwebtoken"

export default async (req, res) => {
  const schema = Validator.object().keys({
<<<<<<< HEAD
    email: Validator.string()
      .email()
      .optional(),
=======
    email: Validator.string().email().required(),
>>>>>>> 68c2a4fe
    token: Validator.string().required(),
    password: Validator.string().required(),
  })

  const { value, error } = schema.validate(req.body)
  if (error) {
    throw new MedusaError(MedusaError.Types.INVALID_DATA, error.details)
  }
  const userService = req.scope.resolve("userService")
  const user = await userService.retrieveByEmail(value.email)

<<<<<<< HEAD
  try {
    const userService = req.scope.resolve("userService")

    const decoded = await jwt.decode(value.token)

    let user
    try {
      user = await userService.retrieveByEmail(value.email || decoded.email, {
        select: ["id", "password_hash"],
      })
    } catch (err) {
      throw new MedusaError(MedusaError.Types.INVALID_DATA, "invalid token")
    }

    const verifiedToken = await jwt.verify(value.token, user.password_hash)
    if (!verifiedToken || verifiedToken.user_id !== user.id) {
      res.status(401).send("Invalid or expired password reset token")
      return
    }

    const { password_hash, ...data } = await userService.setPassword_(
      user.id,
      value.password
    )

    res.status(200).json({ user: data })
  } catch (error) {
    if (error.message === "invalid token") {
      throw new MedusaError(MedusaError.Types.INVALID_DATA, error.message)
    }
    throw error
  }
=======
  const decodedToken = await jwt.verify(value.token, user.password_hash)
  if (!decodedToken || decodedToken.user_id !== user.id) {
    res.status(401).send("Invalid or expired password reset token")
    return
  }

  const data = await userService.setPassword(user.id, value.password)

  res.status(200).json({ user: data })
>>>>>>> 68c2a4fe
}<|MERGE_RESOLUTION|>--- conflicted
+++ resolved
@@ -3,13 +3,7 @@
 
 export default async (req, res) => {
   const schema = Validator.object().keys({
-<<<<<<< HEAD
-    email: Validator.string()
-      .email()
-      .optional(),
-=======
     email: Validator.string().email().required(),
->>>>>>> 68c2a4fe
     token: Validator.string().required(),
     password: Validator.string().required(),
   })
@@ -18,10 +12,7 @@
   if (error) {
     throw new MedusaError(MedusaError.Types.INVALID_DATA, error.details)
   }
-  const userService = req.scope.resolve("userService")
-  const user = await userService.retrieveByEmail(value.email)
 
-<<<<<<< HEAD
   try {
     const userService = req.scope.resolve("userService")
 
@@ -54,15 +45,4 @@
     }
     throw error
   }
-=======
-  const decodedToken = await jwt.verify(value.token, user.password_hash)
-  if (!decodedToken || decodedToken.user_id !== user.id) {
-    res.status(401).send("Invalid or expired password reset token")
-    return
-  }
-
-  const data = await userService.setPassword(user.id, value.password)
-
-  res.status(200).json({ user: data })
->>>>>>> 68c2a4fe
 }