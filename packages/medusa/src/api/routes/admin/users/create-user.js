--- conflicted
+++ resolved
@@ -3,19 +3,10 @@
 
 export default async (req, res) => {
   const schema = Validator.object().keys({
-<<<<<<< HEAD
-    email: Validator.string()
-      .email()
-      .required(),
+    email: Validator.string().email().required(),
     first_name: Validator.string().optional(),
     last_name: Validator.string().optional(),
-    role: Validator.string()
-      .valid("member", "admin", "developer")
-      .optional(),
-=======
-    email: Validator.string().email().required(),
-    name: Validator.string().optional(),
->>>>>>> 68c2a4fe
+    role: Validator.string().valid("member", "admin", "developer").optional(),
     password: Validator.string().required(),
   })
 
@@ -24,21 +15,13 @@
     throw new MedusaError(MedusaError.Types.INVALID_DATA, error.details)
   }
 
-<<<<<<< HEAD
-  try {
-    const userService = req.scope.resolve("userService")
-    const data = _.pick(value, ["email", "first_name", "last_name", "role"])
+  const userService = req.scope.resolve("userService")
+  const data = _.pick(value, ["email", "first_name", "last_name", "role"])
 
-    const { password_hash, ...user } = await userService.create(
-      data,
-      value.password
-    )
-=======
-  const userService = req.scope.resolve("userService")
-  const data = _.pick(value, ["email", "name"])
-
-  const user = await userService.create(data, value.password)
->>>>>>> 68c2a4fe
+  const { password_hash, ...user } = await userService.create(
+    data,
+    value.password
+  )
 
   res.status(200).json({ user })
 }