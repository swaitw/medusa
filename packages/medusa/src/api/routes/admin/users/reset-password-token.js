--- conflicted
+++ resolved
@@ -15,11 +15,5 @@
   // Should call a email service provider that sends the token to the user
   await userService.generateResetPasswordToken(user.id)
 
-<<<<<<< HEAD
-    // Should call a email service provider that sends the token to the user
-    await userService.generateResetPasswordToken(user.id)
-  } catch (error) {}
-=======
->>>>>>> 68c2a4fe
   res.sendStatus(204)
 }