--- conflicted
+++ resolved
@@ -1,14 +1,8 @@
 import { MedusaError, Validator } from "medusa-core-utils"
 
 export default async (req, res) => {
-<<<<<<< HEAD
-  try {
-    const userService = req.scope.resolve("userService")
-    let users = await userService.list()
-=======
   const userService = req.scope.resolve("userService")
   const users = await userService.list({})
->>>>>>> 68c2a4fe
 
   res.status(200).json({ users })
 }