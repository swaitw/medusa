--- conflicted
+++ resolved
@@ -527,13 +527,8 @@
    * @returns {Promise<Swap>} the swap with its cart_id prop set to the id of
    *   the new cart.
    */
-<<<<<<< HEAD
   async createCart(swapId, customShippingOptions = []) {
-    return this.atomicPhase_(async manager => {
-=======
-  async createCart(swapId) {
     return this.atomicPhase_(async (manager) => {
->>>>>>> 1a37b27c
       const swap = await this.retrieve(swapId, {
         relations: [
           "order",
