import _ from "lodash"
import { BaseService } from "medusa-interfaces"
import { Brackets, Raw, IsNull, ILike } from "typeorm"
import { Validator, MedusaError } from "medusa-core-utils"

/**
 * Provides layer to manipulate product variants.
 * @implements BaseService
 */
class ProductVariantService extends BaseService {
  static Events = {
    UPDATED: "product-variant.updated",
    CREATED: "product-variant.created",
    DELETED: "product-variant.deleted",
  }

  /** @param { productVariantModel: (ProductVariantModel) } */
  constructor({
    manager,
    productVariantRepository,
    productRepository,
    eventBusService,
    regionService,
    moneyAmountRepository,
    productOptionValueRepository,
  }) {
    super()

    /** @private @const {EntityManager} */
    this.manager_ = manager

    /** @private @const {ProductVariantModel} */
    this.productVariantRepository_ = productVariantRepository

    /** @private @const {ProductModel} */
    this.productRepository_ = productRepository

    /** @private @const {EventBus} */
    this.eventBus_ = eventBusService

    /** @private @const {RegionService} */
    this.regionService_ = regionService

    this.moneyAmountRepository_ = moneyAmountRepository

    this.productOptionValueRepository_ = productOptionValueRepository
  }

  withTransaction(transactionManager) {
    if (!transactionManager) {
      return this
    }

    const cloned = new ProductVariantService({
      manager: transactionManager,
      productVariantRepository: this.productVariantRepository_,
      productRepository: this.productRepository_,
      eventBusService: this.eventBus_,
      regionService: this.regionService_,
      moneyAmountRepository: this.moneyAmountRepository_,
      productOptionValueRepository: this.productOptionValueRepository_,
    })

    cloned.transactionManager_ = transactionManager

    return cloned
  }

  /**
   * Gets a product variant by id.
   * @param {string} variantId - the id of the product to get.
   * @return {Promise<Product>} the product document.
   */
  async retrieve(variantId, config = {}) {
    const variantRepo = this.manager_.getCustomRepository(
      this.productVariantRepository_
    )
    const validatedId = this.validateId_(variantId)
    const query = this.buildQuery_({ id: validatedId }, config)
    const variant = await variantRepo.findOne(query)

    if (!variant) {
      throw new MedusaError(
        MedusaError.Types.NOT_FOUND,
        `Variant with id: ${variantId} was not found`
      )
    }

    return variant
  }

  /**
   * Gets a product variant by id.
   * @param {string} variantId - the id of the product to get.
   * @return {Promise<Product>} the product document.
   */
  async retrieveBySKU(sku, config = {}) {
    const variantRepo = this.manager_.getCustomRepository(
      this.productVariantRepository_
    )
    const query = this.buildQuery_({ sku }, config)
    const variant = await variantRepo.findOne(query)

    if (!variant) {
      throw new MedusaError(
        MedusaError.Types.NOT_FOUND,
        `Variant with sku: ${sku} was not found`
      )
    }

    return variant
  }

  /**
   * Creates an unpublished product variant. Will validate against parent product
   * to ensure that the variant can in fact be created.
   * @param {string} productOrProductId - the product the variant will be added to
   * @param {object} variant - the variant to create
   * @return {Promise} resolves to the creation result.
   */
  async create(productOrProductId, variant) {
    return this.atomicPhase_(async (manager) => {
      const productRepo = manager.getCustomRepository(this.productRepository_)
      const variantRepo = manager.getCustomRepository(
        this.productVariantRepository_
      )

      const { prices, ...rest } = variant

      let product = productOrProductId

      if (typeof product === `string`) {
        product = await productRepo.findOne({
          where: { id: productOrProductId },
          relations: ["variants", "variants.options", "options"],
        })
      } else if (!product.id) {
        throw new MedusaError(
          MedusaError.Types.INVALID_DATA,
          `Product id missing`
        )
      }

      if (product.options.length !== variant.options.length) {
        throw new MedusaError(
          MedusaError.Types.INVALID_DATA,
          `Product options length does not match variant options length. Product has ${product.options.length} and variant has ${variant.options.length}.`
        )
      }

      product.options.forEach((option) => {
        if (!variant.options.find((vo) => option.id === vo.option_id)) {
          throw new MedusaError(
            MedusaError.Types.INVALID_DATA,
            `Variant options do not contain value for ${option.title}`
          )
        }
      })

      let variantExists = undefined
      variantExists = product.variants.find((v) => {
        return v.options.every((option) => {
          const variantOption = variant.options.find(
            (o) => option.option_id === o.option_id
          )

          return option.value === variantOption.value
        })
      })

      if (variantExists) {
        throw new MedusaError(
          MedusaError.Types.DUPLICATE_ERROR,
          `Variant with title ${variantExists.title} with provided options already exists`
        )
      }

      if (!rest.variant_rank) {
        rest.variant_rank = product.variants.length
      }

      const toCreate = {
        ...rest,
        product_id: product.id,
      }

      const productVariant = await variantRepo.create(toCreate)

      const result = await variantRepo.save(productVariant)

      if (prices) {
        for (const price of prices) {
          if (price.region_id) {
            await this.setRegionPrice(
              result.id,
              price.region_id,
              price.amount,
              price.sale_amount || undefined
            )
          } else {
            await this.setCurrencyPrice(result.id, price)
          }
        }
      }

      await this.eventBus_
        .withTransaction(manager)
        .emit(ProductVariantService.Events.CREATED, {
          id: result.id,
          product_id: result.product_id,
        })

      return result
    })
  }

  /**
   * Publishes an existing variant.
   * @param {string} variantId - id of the variant to publish.
   * @return {Promise}
   */
  async publish(variantId) {
    return this.atomicPhase_(async (manager) => {
      const variantRepo = manager.getCustomRepository(
        this.productVariantRepository_
      )

      const variant = await this.retrieve(variantId)

      variant.published = true

      const result = await variantRepo.save(variant)

      await this.eventBus_
        .withTransaction(manager)
        .emit(ProductVariantService.Events.UPDATED, {
          id: result.id,
          product_id: result.product_id,
        })

      return result
    })
  }

  /**
   * Updates a variant.
   * Price updates should use dedicated methods.
   * The function will throw, if price updates are attempted.
   * @param {string | ProductVariant} variant - the id of the variant. Must be a
   *   string that can be casted to an ObjectId
   * @param {object} update - an object with the update values.
   * @return {Promise} resolves to the update result.
   */
  async update(variantOrVariantId, update) {
    return this.atomicPhase_(async (manager) => {
      const variantRepo = manager.getCustomRepository(
        this.productVariantRepository_
      )
      let variant = variantOrVariantId

      if (typeof variant === `string`) {
        variant = await this.retrieve(variantOrVariantId)
      } else if (!variant.id) {
        throw new MedusaError(
          MedusaError.Types.INVALID_DATA,
          `Variant id missing`
        )
      }

      const { prices, options, metadata, inventory_quantity, ...rest } = update

      if (prices) {
        for (const price of prices) {
          if (price.region_id) {
            await this.setRegionPrice(
              variant.id,
              price.region_id,
              price.amount,
              price.sale_amount || undefined
            )
          } else {
            await this.setCurrencyPrice(variant.id, price)
          }
        }
      }

      if (options) {
        for (const option of options) {
          await this.updateOptionValue(
            variant.id,
            option.option_id,
            option.value
          )
        }
      }

      if (metadata) {
        variant.metadata = this.setMetadata_(variant, metadata)
      }

      if (typeof inventory_quantity === "number") {
        variant.inventory_quantity = inventory_quantity
      }

      for (const [key, value] of Object.entries(rest)) {
        variant[key] = value
      }

      const result = await variantRepo.save(variant)

      await this.eventBus_
        .withTransaction(manager)
        .emit(ProductVariantService.Events.UPDATED, {
          id: result.id,
          product_id: result.product_id,
          fields: Object.keys(update),
        })
      return result
    })
  }

  /**
   * Sets the default price for the given currency.
   * @param {string} variantId - the id of the variant to set prices for
   * @param {string} currencyCode - the currency to set prices for
   * @param {number} amount - the amount to set the price to
   * @param {number} saleAmount - the sale amount to set the price to
   * @return {Promise} the result of the update operation
   */
  async setCurrencyPrice(variantId, price) {
    return this.atomicPhase_(async (manager) => {
      const moneyAmountRepo = manager.getCustomRepository(
        this.moneyAmountRepository_
      )

      let moneyAmount
      moneyAmount = await moneyAmountRepo.findOne({
        where: {
          currency_code: price.currency_code.toLowerCase(),
          variant_id: variantId,
          region_id: IsNull(),
        },
      })

      if (!moneyAmount) {
        moneyAmount = await moneyAmountRepo.create({
          ...price,
          currency_code: price.currency_code.toLowerCase(),
          variant_id: variantId,
        })
      } else {
        moneyAmount.amount = price.amount
        moneyAmount.sale_amount = price.sale_amount
      }

      const result = await moneyAmountRepo.save(moneyAmount)
      return result
    })
  }

  /**
   * Gets the price specific to a region. If no region specific money amount
   * exists the function will try to use a currency price. If no default
   * currency price exists the function will throw an error.
   * @param {string} variantId - the id of the variant to get price from
   * @param {string} regionId - the id of the region to get price for
   * @return {number} the price specific to the region
   */
  async getRegionPrice(variantId, regionId) {
    return this.atomicPhase_(async (manager) => {
      const moneyAmountRepo = manager.getCustomRepository(
        this.moneyAmountRepository_
      )

      const region = await this.regionService_
        .withTransaction(manager)
        .retrieve(regionId)

      // Find region price based on region id
      let moneyAmount = await moneyAmountRepo.findOne({
        where: { region_id: regionId, variant_id: variantId },
      })

      // If no price could be find based on region id, we try to fetch
      // based on the region currency code
      if (!moneyAmount) {
        moneyAmount = await moneyAmountRepo.findOne({
          where: { variant_id: variantId, currency_code: region.currency_code },
        })
      }

      // Still, if no price is found, we throw
      if (!moneyAmount) {
        throw new MedusaError(
          MedusaError.Types.NOT_FOUND,
          `A price for region: ${region.name} could not be found`
        )
      }

      // Always return sale price, if present
      if (moneyAmount.sale_amount) {
        return moneyAmount.sale_amount
      } else {
        return moneyAmount.amount
      }
    })
  }

  /**
   * Sets the price of a specific region
   * @param {string} variantId - the id of the variant to update
   * @param {string} regionId - the id of the region to set price for
   * @param {number} amount - the amount to set the price to
   * @param {number} saleAmount - the sale amount to set the price to
   * @return {Promise} the result of the update operation
   */
  async setRegionPrice(variantId, price) {
    return this.atomicPhase_(async (manager) => {
      const moneyAmountRepo = manager.getCustomRepository(
        this.moneyAmountRepository_
      )

      let moneyAmount
      moneyAmount = await moneyAmountRepo.findOne({
        where: {
          variant_id: variantId,
          region_id: price.region_id,
        },
      })

      if (!moneyAmount) {
        moneyAmount = await moneyAmountRepo.create({
          ...price,
          variant_id: variantId,
        })
      } else {
        moneyAmount.amount = price.amount
        moneyAmount.sale_amount = price.sale_amount
      }

      const result = await moneyAmountRepo.save(moneyAmount)
      return result
    })
  }

  /**
   * Updates variant's option value.
   * Option value must be of type string or number.
   * @param {string} variantId - the variant to decorate.
   * @param {string} optionId - the option from product.
   * @param {string | number} optionValue - option value to add.
   * @return {Promise} the result of the update operation.
   */
  async updateOptionValue(variantId, optionId, optionValue) {
    return this.atomicPhase_(async (manager) => {
      const productOptionValueRepo = manager.getCustomRepository(
        this.productOptionValueRepository_
      )

      const productOptionValue = await productOptionValueRepo.findOne({
        where: { variant_id: variantId, option_id: optionId },
      })

      if (!productOptionValue) {
        throw new MedusaError(
          MedusaError.Types.NOT_FOUND,
          `Product option value not found`
        )
      }

      productOptionValue.value = optionValue

      const result = await productOptionValueRepo.save(productOptionValue)
      return result
    })
  }

  /**
   * Adds option value to a varaint.
   * Fails when product with variant does not exists or
   * if that product does not have an option with the given
   * option id. Fails if given variant is not found.
   * Option value must be of type string or number.
   * @param {string} variantId - the variant to decorate.
   * @param {string} optionId - the option from product.
   * @param {string | number} optionValue - option value to add.
   * @return {Promise} the result of the update operation.
   */
  async addOptionValue(variantId, optionId, optionValue) {
    return this.atomicPhase_(async (manager) => {
      const productOptionValueRepo = manager.getCustomRepository(
        this.productOptionValueRepository_
      )

      const productOptionValue = await productOptionValueRepo.create({
        variant_id: variantId,
        option_id: optionId,
        value: optionValue,
      })

      const result = await productOptionValueRepo.save(productOptionValue)
      return result
    })
  }

  /**
   * Deletes option value from given variant.
   * Will never fail due to delete being idempotent.
   * @param {string} variantId - the variant to decorate.
   * @param {string} optionId - the option from product.
   * @return {Promise} empty promise
   */
  async deleteOptionValue(variantId, optionId) {
    return this.atomicPhase_(async (manager) => {
      const productOptionValueRepo = manager.getCustomRepository(
        this.productOptionValueRepository_
      )

      const productOptionValue = await productOptionValueRepo.findOne({
        where: {
          variant_id: variantId,
          option_id: optionId,
        },
      })

      if (!productOptionValue) return Promise.resolve()

      await productOptionValueRepo.softRemove(productOptionValue)

      return Promise.resolve()
    })
  }

  /**
   * @param {Object} selector - the query object for find
   * @return {Promise} the result of the find operation
   */
  async list(selector = {}, config = { relations: [], skip: 0, take: 20 }) {
    const productVariantRepo = this.manager_.getCustomRepository(
      this.productVariantRepository_
    )

    let q
    if ("q" in selector) {
      q = selector.q
      delete selector.q
    }

    const query = this.buildQuery_(selector, config)

    if (q) {
      const where = query.where

      delete where.sku
      delete where.title

      query.join = {
        alias: "variant",
        innerJoin: {
          product: "variant.product",
        },
      }

      query.where = (qb) => {
        qb.where(where).andWhere([
          { sku: ILike(`%${q}%`) },
          { title: ILike(`%${q}%`) },
          { product: { title: ILike(`%${q}%`) } },
        ])
      }
    }

    return productVariantRepo.find(query)
  }

  /**
   * Deletes variant.
   * Will never fail due to delete being idempotent.
   * @param {string} variantId - the id of the variant to delete. Must be
   *   castable as an ObjectId
   * @return {Promise} empty promise
   */
  async delete(variantId) {
    return this.atomicPhase_(async (manager) => {
      const variantRepo = manager.getCustomRepository(
        this.productVariantRepository_
      )

      const variant = await variantRepo.findOne({ where: { id: variantId } })

      if (!variant) return Promise.resolve()

      await variantRepo.softRemove(variant)

      await this.eventBus_
        .withTransaction(manager)
        .emit(ProductVariantService.Events.DELETED, {
<<<<<<< HEAD
          id: variantId,
          product_id: variant.product_id,
          metadata: variant.metadata,
=======
          id: variant.id,
          product_id: variant.product_id,
>>>>>>> 7461c130
        })

      return Promise.resolve()
    })
  }

  /**
   * Dedicated method to set metadata for a variant.
   * @param {string} variant - the variant to set metadata for.
   * @param {Object} metadata - the metadata to set
   * @return {Object} updated metadata object
   */
  setMetadata_(variant, metadata) {
    const existing = variant.metadata || {}
    const newData = {}
    for (const [key, value] of Object.entries(metadata)) {
      if (typeof key !== "string") {
        throw new MedusaError(
          MedusaError.Types.INVALID_ARGUMENT,
          "Key type is invalid. Metadata keys must be strings"
        )
      }

      newData[key] = value
    }

    const updated = {
      ...existing,
      ...newData,
    }

    return updated
  }
}

export default ProductVariantService<|MERGE_RESOLUTION|>--- conflicted
+++ resolved
@@ -595,14 +595,9 @@
       await this.eventBus_
         .withTransaction(manager)
         .emit(ProductVariantService.Events.DELETED, {
-<<<<<<< HEAD
-          id: variantId,
+          id: variant.id,
           product_id: variant.product_id,
           metadata: variant.metadata,
-=======
-          id: variant.id,
-          product_id: variant.product_id,
->>>>>>> 7461c130
         })
 
       return Promise.resolve()
