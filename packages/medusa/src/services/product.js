--- conflicted
+++ resolved
@@ -158,9 +158,21 @@
       this.productRepository_
     )
     const validatedId = this.validateId_(productId)
-<<<<<<< HEAD
-    const query = this.buildQuery_({ id: validatedId }, config)
-    const product = await productRepo.findOne(query)
+
+    const query = { where: { id: validatedId } }
+
+    if (config.relations && config.relations.length > 0) {
+      query.relations = config.relations
+    }
+
+    if (config.select && config.select.length > 0) {
+      query.select = config.select
+    }
+
+    const rels = query.relations
+    delete query.relations
+    const product = await productRepo.findOneWithRelations(rels, query)
+
     if (!product) {
       throw new MedusaError(
         MedusaError.Types.NOT_FOUND,
@@ -168,30 +180,6 @@
       )
     }
 
-=======
-
-    const query = { where: { id: validatedId } }
-
-    if (config.relations && config.relations.length > 0) {
-      query.relations = config.relations
-    }
-
-    if (config.select && config.select.length > 0) {
-      query.select = config.select
-    }
-
-    const rels = query.relations
-    delete query.relations
-    const product = await productRepo.findOneWithRelations(rels, query)
-
-    if (!product) {
-      throw new MedusaError(
-        MedusaError.Types.NOT_FOUND,
-        `Product with id: ${productId} was not found`
-      )
-    }
-
->>>>>>> 999e8053
     return product
   }
 
