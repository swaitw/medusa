--- conflicted
+++ resolved
@@ -6,10 +6,7 @@
 const { initDb, useDb } = require("../../../helpers/use-db")
 
 const cartSeeder = require("../../helpers/cart-seeder")
-<<<<<<< HEAD
-=======
 const swapSeeder = require("../../helpers/swap-seeder")
->>>>>>> 85de2039
 
 jest.setTimeout(30000)
 
@@ -24,17 +21,12 @@
 
   beforeAll(async () => {
     const cwd = path.resolve(path.join(__dirname, "..", ".."))
-<<<<<<< HEAD
-    dbConnection = await initDb({ cwd })
-    medusaProcess = await setupServer({ cwd })
-=======
     try {
       dbConnection = await initDb({ cwd })
       medusaProcess = await setupServer({ cwd })
     } catch (error) {
       console.log(error)
     }
->>>>>>> 85de2039
   })
 
   afterAll(async () => {
@@ -109,10 +101,7 @@
     beforeEach(async () => {
       try {
         await cartSeeder(dbConnection)
-<<<<<<< HEAD
-=======
         await swapSeeder(dbConnection)
->>>>>>> 85de2039
       } catch (err) {
         console.log(err)
         throw err
@@ -122,8 +111,6 @@
     afterEach(async () => {
       await doAfterEach()
     })
-<<<<<<< HEAD
-=======
 
     // We were experiencing some issues when having created a cart in a region
     // containing multiple countries. At this point, the cart does not have a shipping
@@ -142,7 +129,6 @@
 
       expect(getRes.status).toEqual(200)
     })
->>>>>>> 85de2039
 
     it("fails on apply discount if limit has been reached", async () => {
       const api = useApi()
@@ -156,7 +142,6 @@
         expect(error.response.data.message).toEqual(
           "Discount has been used maximum allowed times"
         )
-<<<<<<< HEAD
       }
     })
 
@@ -214,10 +199,6 @@
       expect(cart.data.cart.shipping_total).toBe(1000)
       expect(cart.status).toEqual(200)
     })
-=======
-      }
-    })
->>>>>>> 85de2039
 
     it("updates cart customer id", async () => {
       const api = useApi()
@@ -370,11 +351,6 @@
         expect(e.response.status).toBe(409)
       }
 
-<<<<<<< HEAD
-      //check to see if payment has been cancelled
-      const res = await api.get(`/store/carts/test-cart-2`)
-      expect(res.data.cart.payment.canceled_at).not.toBe(null)
-=======
       //check to see if payment has been cancelled and cart is not completed
       const res = await api.get(`/store/carts/test-cart-2`)
       expect(res.data.cart.payment.canceled_at).not.toBe(null)
@@ -451,7 +427,6 @@
       const res = await api.get(`/store/carts/swap-cart`)
       expect(res.data.cart.payment_authorized_at).not.toBe(null)
       expect(res.data.cart.completed_at).not.toBe(null)
->>>>>>> 85de2039
     })
   })
 
@@ -505,7 +480,6 @@
       )
 
       // Add a 10% discount to the cart
-<<<<<<< HEAD
       const cartWithGiftcard = await api
         .post(
           "/store/carts/test-cart",
@@ -515,15 +489,6 @@
           { withCredentials: true }
         )
         .catch((err) => console.log(err))
-=======
-      const cartWithGiftcard = await api.post(
-        "/store/carts/test-cart",
-        {
-          discounts: [{ code: "10PERCENT" }],
-        },
-        { withCredentials: true }
-      )
->>>>>>> 85de2039
 
       // Ensure that the discount is only applied to the standard item
       expect(cartWithGiftcard.data.cart.total).toBe(1900) // 1000 (giftcard) + 900 (standard item with 10% discount)
