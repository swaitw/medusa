const path = require("path")
const {
  ReturnReason,
  Order,
  LineItem,
  ProductVariant,
} = require("@medusajs/medusa")

const setupServer = require("../../../helpers/setup-server")
const { useApi } = require("../../../helpers/use-api")
const { initDb, useDb } = require("../../../helpers/use-db")

const orderSeeder = require("../../helpers/order-seeder")
const swapSeeder = require("../../helpers/swap-seeder")
const adminSeeder = require("../../helpers/admin-seeder")
const claimSeeder = require("../../helpers/claim-seeder")

const {
  expectPostCallToReturn,
  expectAllPostCallsToReturn,
  callGet,
  partial,
} = require("../../helpers/call-helpers")

jest.setTimeout(30000)

describe("/admin/orders", () => {
  let medusaProcess
  let dbConnection

  beforeAll(async () => {
    const cwd = path.resolve(path.join(__dirname, "..", ".."))
    dbConnection = await initDb({ cwd })
    medusaProcess = await setupServer({ cwd })
  })

  afterAll(async () => {
    const db = useDb()
    await db.shutdown()

    medusaProcess.kill()
  })

  describe("GET /admin/orders", () => {
    beforeEach(async () => {
      try {
        await adminSeeder(dbConnection)
        await orderSeeder(dbConnection)
      } catch (err) {
        console.log(err)
        throw err
      }
    })

    afterEach(async () => {
      const db = useDb()
      await db.teardown()
    })

    it("gets orders", async () => {
      const api = useApi()

      const response = await api
        .get("/admin/orders", {
          headers: {
            Authorization: "Bearer test_token",
          },
        })
        .catch((err) => {
          console.log(err)
        })
      expect(response.status).toEqual(200)
    })
  })

  describe("GET /admin/orders", () => {
    beforeEach(async () => {
      try {
        await adminSeeder(dbConnection)
        await orderSeeder(dbConnection)
        await swapSeeder(dbConnection)
        await claimSeeder(dbConnection)
      } catch (err) {
        console.log(err)
        throw err
      }

      const manager = dbConnection.manager

      const order2 = manager.create(Order, {
        id: "test-order-not-payed",
        customer_id: "test-customer",
        email: "test@email.com",
        fulfillment_status: "not_fulfilled",
        payment_status: "awaiting",
        billing_address: {
          id: "test-billing-address",
          first_name: "lebron",
        },
        shipping_address: {
          id: "test-shipping-address",
          first_name: "lebron",
          country_code: "us",
        },
        region_id: "test-region",
        currency_code: "usd",
        tax_rate: 0,
        discounts: [
          {
            id: "test-discount",
            code: "TEST134",
            is_dynamic: false,
            rule: {
              id: "test-rule",
              description: "Test Discount",
              type: "percentage",
              value: 10,
              allocation: "total",
            },
            is_disabled: false,
            regions: [
              {
                id: "test-region",
              },
            ],
          },
        ],
        payments: [
          {
            id: "test-payment",
            amount: 10000,
            currency_code: "usd",
            amount_refunded: 0,
            provider_id: "test-pay",
            data: {},
          },
        ],
        items: [],
      })

      await manager.save(order2)

      const li2 = manager.create(LineItem, {
        id: "test-item",
        fulfilled_quantity: 0,
        returned_quantity: 0,
        title: "Line Item",
        description: "Line Item Desc",
        thumbnail: "https://test.js/1234",
        unit_price: 8000,
        quantity: 1,
        variant_id: "test-variant",
        order_id: "test-order-not-payed",
      })

      await manager.save(li2)
    })

    afterEach(async () => {
      const db = useDb()
      await db.teardown()
    })

    it("cancels an order and increments inventory_quantity", async () => {
      const api = useApi()
      const manager = dbConnection.manager

      const initialInventoryRes = await api.get("/store/variants/test-variant")

      expect(initialInventoryRes.data.variant.inventory_quantity).toEqual(1)

      const response = await api
        .post(
          `/admin/orders/test-order-not-payed/cancel`,
          {},
          {
            headers: {
              Authorization: "Bearer test_token",
            },
          }
        )
        .catch((err) => {
          console.log(err)
        })
      expect(response.status).toEqual(200)

      const secondInventoryRes = await api.get("/store/variants/test-variant")

      expect(secondInventoryRes.data.variant.inventory_quantity).toEqual(2)
    })

    it("cancels an order but does not increment inventory_quantity of unmanaged variant", async () => {
      const api = useApi()
      const manager = dbConnection.manager

      await manager.query(
        `UPDATE "product_variant" SET manage_inventory=false WHERE id = 'test-variant'`
      )

      const initialInventoryRes = await api.get("/store/variants/test-variant")

      expect(initialInventoryRes.data.variant.inventory_quantity).toEqual(1)

      const response = await api
        .post(
          `/admin/orders/test-order-not-payed/cancel`,
          {},
          {
            headers: {
              Authorization: "Bearer test_token",
            },
          }
        )
        .catch((err) => {
          console.log(err)
        })
      expect(response.status).toEqual(200)

      const secondInventoryRes = await api.get("/store/variants/test-variant")

      expect(secondInventoryRes.data.variant.inventory_quantity).toEqual(1)
    })
  })

  describe("POST /admin/orders/:id/claims", () => {
    beforeEach(async () => {
      try {
        await adminSeeder(dbConnection)
        await orderSeeder(dbConnection)
        await claimSeeder(dbConnection)
      } catch (err) {
        console.log(err)
        throw err
      }
    })

    afterEach(async () => {
      const db = useDb()
      await db.teardown()
    })

    it("creates a claim", async () => {
      const api = useApi()

      const response = await api.post(
        "/admin/orders/test-order/claims",
        {
          type: "replace",
          claim_items: [
            {
              item_id: "test-item",
              quantity: 1,
              reason: "production_failure",
              tags: ["fluff"],
              images: ["https://test.image.com"],
            },
          ],
          additional_items: [
            {
              variant_id: "test-variant",
              quantity: 1,
            },
          ],
        },
        {
          headers: {
            authorization: "Bearer test_token",
          },
        }
      )
      expect(response.status).toEqual(200)

      const variant = await api.get("/admin/products", {
        headers: {
          authorization: "Bearer test_token",
        },
      })

      // find test variant and verify that its inventory quantity has changed
      const toTest = variant.data.products[0].variants.find(
        (v) => v.id === "test-variant"
      )
      expect(toTest.inventory_quantity).toEqual(0)

      expect(response.data.order.claims[0].shipping_address_id).toEqual(
        "test-shipping-address"
      )
      expect(response.data.order.claims[0].shipping_address).toEqual(
        expect.objectContaining({
          first_name: "lebron",
          country_code: "us",
        })
      )

      expect(response.data.order.claims[0].claim_items).toEqual(
        expect.arrayContaining([
          expect.objectContaining({
            item_id: "test-item",
            quantity: 1,
            reason: "production_failure",
            images: expect.arrayContaining([
              expect.objectContaining({
                url: "https://test.image.com",
              }),
            ]),
          }),
        ])
      )

      expect(response.data.order.claims[0].additional_items).toEqual(
        expect.arrayContaining([
          expect.objectContaining({
            variant_id: "test-variant",
            quantity: 1,
          }),
        ])
      )
    })

    it("creates a claim with a shipping address", async () => {
      const api = useApi()

      const response = await api.post(
        "/admin/orders/test-order/claims",
        {
          type: "replace",
          shipping_address: {
            first_name: "test",
            last_name: "testson",
            address_1: "Test",
            city: "testvill",
            postal_code: "12345",
            country_code: "us",
          },
          claim_items: [
            {
              item_id: "test-item",
              quantity: 1,
              reason: "production_failure",
              tags: ["fluff"],
              images: ["https://test.image.com"],
            },
          ],
          additional_items: [
            {
              variant_id: "test-variant",
              quantity: 1,
            },
          ],
        },
        {
          headers: {
            authorization: "Bearer test_token",
          },
        }
      )
      expect(response.status).toEqual(200)

      expect(response.data.order.claims[0].shipping_address).toEqual(
        expect.objectContaining({
          first_name: "test",
          last_name: "testson",
          address_1: "Test",
          city: "testvill",
          postal_code: "12345",
          country_code: "us",
        })
      )

      expect(response.data.order.claims[0].claim_items).toEqual(
        expect.arrayContaining([
          expect.objectContaining({
            item_id: "test-item",
            quantity: 1,
            reason: "production_failure",
            images: expect.arrayContaining([
              expect.objectContaining({
                url: "https://test.image.com",
              }),
            ]),
          }),
        ])
      )

      expect(response.data.order.claims[0].additional_items).toEqual(
        expect.arrayContaining([
          expect.objectContaining({
            variant_id: "test-variant",
            quantity: 1,
          }),
        ])
      )
    })

    it("creates a claim with return shipping", async () => {
      const api = useApi()

      const response = await api.post(
        "/admin/orders/test-order/claims",
        {
          type: "replace",
          claim_items: [
            {
              item_id: "test-item",
              quantity: 1,
              reason: "production_failure",
              tags: ["fluff"],
              images: ["https://test.image.com"],
            },
          ],
          additional_items: [
            {
              variant_id: "test-variant",
              quantity: 1,
            },
          ],
          return_shipping: { option_id: "test-return-option", price: 0 },
        },
        {
          headers: {
            authorization: "Bearer test_token",
          },
        }
      )

      expect(response.status).toEqual(200)

      expect(response.data.order.claims[0].claim_items).toEqual(
        expect.arrayContaining([
          expect.objectContaining({
            item_id: "test-item",
            quantity: 1,
            reason: "production_failure",
            images: expect.arrayContaining([
              expect.objectContaining({
                url: "https://test.image.com",
              }),
            ]),
          }),
        ])
      )

      expect(response.data.order.claims[0].additional_items).toEqual(
        expect.arrayContaining([
          expect.objectContaining({
            variant_id: "test-variant",
            quantity: 1,
          }),
        ])
      )

      expect(
        response.data.order.claims[0].return_order.shipping_method
      ).toEqual(
        expect.objectContaining({
          price: 0,
          shipping_option_id: "test-return-option",
        })
      )
    })

    it("updates a claim", async () => {
      const api = useApi()

      const response = await api.post(
        "/admin/orders/test-order/claims",
        {
          type: "replace",
          claim_items: [
            {
              item_id: "test-item",
              quantity: 1,
              reason: "production_failure",
              tags: ["fluff"],
              images: ["https://test.image.com"],
            },
          ],
          additional_items: [
            {
              variant_id: "test-variant",
              quantity: 1,
            },
          ],
        },
        {
          headers: {
            authorization: "Bearer test_token",
          },
        }
      )
      expect(response.status).toEqual(200)

      const cid = response.data.order.claims[0].id
      const { status, data: updateData } = await api.post(
        `/admin/orders/test-order/claims/${cid}`,
        {
          shipping_methods: [
            {
              id: "test-method",
            },
          ],
        },
        {
          headers: {
            authorization: "bearer test_token",
          },
        }
      )

      expect(status).toEqual(200)
      expect(updateData.order.claims[0].shipping_methods).toEqual([
        expect.objectContaining({
          id: "test-method",
        }),
      ])
    })

    it("updates claim items", async () => {
      const api = useApi()

      const response = await api.post(
        "/admin/orders/test-order/claims",
        {
          type: "replace",
          claim_items: [
            {
              item_id: "test-item",
              quantity: 1,
              reason: "production_failure",
              tags: ["fluff"],
              images: ["https://test.image.com"],
            },
          ],
          additional_items: [
            {
              variant_id: "test-variant",
              quantity: 1,
            },
          ],
        },
        {
          headers: {
            authorization: "Bearer test_token",
          },
        }
      )
      expect(response.status).toEqual(200)

      let claim = response.data.order.claims[0]
      const cid = claim.id
      const { status, data: updateData } = await api.post(
        `/admin/orders/test-order/claims/${cid}`,
        {
          claim_items: claim.claim_items.map((i) => ({
            id: i.id,
            note: "Something new",
            images: [
              ...i.images.map((i) => ({ id: i.id })),
              { url: "https://new.com/image" },
            ],
            tags: [
              { value: "completely" },
              { value: "NEW" },
              { value: " tags" },
            ],
          })),
        },
        {
          headers: {
            authorization: "bearer test_token",
          },
        }
      )

      expect(status).toEqual(200)
      expect(updateData.order.claims.length).toEqual(1)

      claim = updateData.order.claims[0]

      expect(claim.claim_items.length).toEqual(1)
      expect(claim.claim_items).toEqual(
        expect.arrayContaining([
          expect.objectContaining({
            id: claim.claim_items[0].id,
            reason: "production_failure",
            note: "Something new",
            images: expect.arrayContaining([
              expect.objectContaining({
                url: "https://test.image.com",
              }),
              expect.objectContaining({
                url: "https://new.com/image",
              }),
            ]),
            // tags: expect.arrayContaining([
            //   expect.objectContaining({ value: "completely" }),
            //   expect.objectContaining({ value: "new" }),
            //   expect.objectContaining({ value: "tags" }),
            // ]),
          }),
        ])
      )
    })

    it("updates claim items - removes image", async () => {
      const api = useApi()

      const response = await api.post(
        "/admin/orders/test-order/claims",
        {
          type: "replace",
          claim_items: [
            {
              item_id: "test-item",
              quantity: 1,
              reason: "production_failure",
              tags: ["fluff"],
              images: ["https://test.image.com"],
            },
          ],
          additional_items: [
            {
              variant_id: "test-variant",
              quantity: 1,
            },
          ],
        },
        {
          headers: {
            authorization: "Bearer test_token",
          },
        }
      )
      expect(response.status).toEqual(200)

      let claim = response.data.order.claims[0]
      const cid = claim.id
      const { status, data: updateData } = await api.post(
        `/admin/orders/test-order/claims/${cid}`,
        {
          claim_items: claim.claim_items.map((i) => ({
            id: i.id,
            note: "Something new",
            images: [],
            tags: [
              { value: "completely" },
              { value: "NEW" },
              { value: " tags" },
            ],
          })),
        },
        {
          headers: {
            authorization: "bearer test_token",
          },
        }
      )

      expect(status).toEqual(200)
      expect(updateData.order.claims.length).toEqual(1)

      claim = updateData.order.claims[0]

      expect(claim.claim_items.length).toEqual(1)
      expect(claim.claim_items).toEqual([
        expect.objectContaining({
          id: claim.claim_items[0].id,
          reason: "production_failure",
          note: "Something new",
          images: [],
          // tags: expect.arrayContaining([
          //   expect.objectContaining({ value: "completely" }),
          //   expect.objectContaining({ value: "new" }),
          //   expect.objectContaining({ value: "tags" }),
          // ]),
        }),
      ])
    })

    it("fulfills a claim", async () => {
      const api = useApi()

      const response = await api
        .post(
          "/admin/orders/test-order/claims",
          {
            type: "replace",
            shipping_methods: [
              {
                id: "test-method",
              },
            ],
            claim_items: [
              {
                item_id: "test-item",
                quantity: 1,
                reason: "production_failure",
                tags: ["fluff"],
                images: ["https://test.image.com"],
              },
            ],
            additional_items: [
              {
                variant_id: "test-variant",
                quantity: 1,
              },
            ],
          },
          {
            headers: {
              Authorization: "Bearer test_token",
            },
          }
        )
        .catch((err) => {
          console.log(err)
        })

      const cid = response.data.order.claims[0].id
      const fulRes = await api.post(
        `/admin/orders/test-order/claims/${cid}/fulfillments`,
        {},
        {
          headers: {
            Authorization: "Bearer test_token",
          },
        }
      )
      expect(fulRes.status).toEqual(200)
      expect(fulRes.data.order.claims).toEqual([
        expect.objectContaining({
          id: cid,
          order_id: "test-order",
          fulfillment_status: "fulfilled",
        }),
      ])

      const fid = fulRes.data.order.claims[0].fulfillments[0].id
      const iid = fulRes.data.order.claims[0].additional_items[0].id
      expect(fulRes.data.order.claims[0].fulfillments).toEqual([
        expect.objectContaining({
          items: [
            {
              fulfillment_id: fid,
              item_id: iid,
              quantity: 1,
            },
          ],
        }),
      ])
    })

    it("Only allow canceling claim after canceling fulfillments", async () => {
      const order_id = "order-with-claim"

      const order = await callGet({
        path: `/admin/orders/${order_id}`,
        get: "order",
      })

      const claim = order.claims.filter((s) => s.id === "claim-w-f")[0]
      const claim_id = claim.id

      const expectCancelToReturn = partial(expectPostCallToReturn, {
        path: `/admin/orders/${order_id}/claims/${claim_id}/cancel`,
      })

      await expectCancelToReturn({ code: 400 })

      await expectAllPostCallsToReturn({
        code: 200,
        col: claim.fulfillments,
        pathf: (f) =>
          `/admin/orders/${order_id}/claims/${claim_id}/fulfillments/${f.id}/cancel`,
      })

      await expectCancelToReturn({ code: 200 })
    })

    it("Only allow canceling claim after canceling returns", async () => {
      const order_id = "order-with-claim"

      const order = await callGet({
        path: `/admin/orders/${order_id}`,
        get: "order",
      })

      const claim = order.claims.filter((c) => c.id === "claim-w-r")[0]
      const claim_id = claim.id

      const expectCancelToReturn = partial(expectPostCallToReturn, {
        path: `/admin/orders/${order_id}/claims/${claim_id}/cancel`,
      })

      await expectCancelToReturn({ code: 400 })

      await expectPostCallToReturn({
        code: 200,
        path: `/admin/returns/${claim.return_order.id}/cancel`,
      })

      await expectCancelToReturn({ code: 200 })
    })

    it("fails to creates a claim due to no stock on additional items", async () => {
      const api = useApi()
      try {
        await api.post(
          "/admin/orders/test-order/claims",
          {
            type: "replace",
            claim_items: [
              {
                item_id: "test-item",
                quantity: 1,
                reason: "production_failure",
                tags: ["fluff"],
                images: ["https://test.image.com"],
              },
            ],
            additional_items: [
              {
                variant_id: "test-variant",
                quantity: 2,
              },
            ],
          },
          {
            headers: {
              authorization: "Bearer test_token",
            },
          }
        )
      } catch (e) {
        expect(e.response.status).toEqual(400)
        expect(e.response.data.message).toEqual(
          "Variant with id: test-variant does not have the required inventory"
        )
      }
    })
  })

  describe("POST /admin/orders/:id/return", () => {
    let rrId
    beforeEach(async () => {
      try {
        await adminSeeder(dbConnection)
        await orderSeeder(dbConnection)

        const created = dbConnection.manager.create(ReturnReason, {
          value: "too_big",
          label: "Too Big",
        })
        const result = await dbConnection.manager.save(created)

        rrId = result.id
      } catch (err) {
        console.log(err)
        throw err
      }
    })

    afterEach(async () => {
      const db = useDb()
      await db.teardown()
    })

    it("creates a return", async () => {
      const api = useApi()

      const response = await api.post(
        "/admin/orders/test-order/return",
        {
          items: [
            {
              item_id: "test-item",
              quantity: 1,
              reason_id: rrId,
              note: "TOO SMALL",
            },
          ],
        },
        {
          headers: {
            authorization: "Bearer test_token",
          },
        }
      )
      expect(response.status).toEqual(200)

      expect(response.data.order.returns[0].refund_amount).toEqual(7200)
      expect(response.data.order.returns[0].items).toEqual([
        expect.objectContaining({
          item_id: "test-item",
          quantity: 1,
          reason_id: rrId,
          note: "TOO SMALL",
        }),
      ])
    })

    it("increases inventory_quantity when return is received", async () => {
      const api = useApi()

      const returned = await api.post(
        "/admin/orders/test-order/return",
        {
          items: [
            {
              item_id: "test-item",
              quantity: 1,
            },
          ],
          receive_now: true,
        },
        {
          headers: {
            authorization: "Bearer test_token",
          },
        }
      )

      //Find variant that should have its inventory_quantity updated
      const toTest = returned.data.order.items.find((i) => i.id === "test-item")

      expect(returned.status).toEqual(200)
      expect(toTest.variant.inventory_quantity).toEqual(2)
    })

    it("does not increases inventory_quantity when return is received when inventory is not managed", async () => {
      const api = useApi()
      const manager = dbConnection.manager

      await manager.query(
        `UPDATE "product_variant" SET manage_inventory=false WHERE id = 'test-variant'`
      )

      const returned = await api.post(
        "/admin/orders/test-order/return",
        {
          items: [
            {
              item_id: "test-item",
              quantity: 1,
            },
          ],
          receive_now: true,
        },
        {
          headers: {
            authorization: "Bearer test_token",
          },
        }
      )

      //Find variant that should have its inventory_quantity updated
      const toTest = returned.data.order.items.find((i) => i.id === "test-item")

      expect(returned.status).toEqual(200)
      expect(toTest.variant.inventory_quantity).toEqual(1)
    })
  })

  describe("GET /admin/orders", () => {
    beforeEach(async () => {
      try {
        await adminSeeder(dbConnection)
        // Manually insert date for filtering
        const createdAt = new Date("26 January 1997 12:00 UTC")
        await orderSeeder(dbConnection, {
          created_at: createdAt.toISOString(),
        })
      } catch (err) {
        console.log(err)
        throw err
      }
    })

    afterEach(async () => {
      const db = useDb()
      await db.teardown()
    })

    it("lists all orders", async () => {
      const api = useApi()

      const response = await api.get("/admin/orders?fields=id", {
        headers: {
          authorization: "Bearer test_token",
        },
      })

      expect(response.status).toEqual(200)
      expect(response.data.orders).toEqual([
        expect.objectContaining({
          id: "test-order",
        }),

        expect.objectContaining({
          id: "test-order-w-c",
        }),

        expect.objectContaining({
          id: "test-order-w-s",
        }),
        expect.objectContaining({
          id: "test-order-w-f",
        }),
        expect.objectContaining({
          id: "test-order-w-r",
        }),
      ])
    })
<<<<<<< HEAD
=======

    it("list all orders with matching order email", async () => {
      const api = useApi()

      const response = await api.get(
        "/admin/orders?fields=id,email&q=test@email",
        {
          headers: {
            authorization: "Bearer test_token",
          },
        }
      )

      expect(response.status).toEqual(200)
      expect(response.data.count).toEqual(1)
      expect(response.data.orders).toEqual([
        expect.objectContaining({
          id: "test-order",
          email: "test@email.com",
        }),
      ])
    })

    it("list all orders with matching shipping_address first name", async () => {
      const api = useApi()

      const response = await api.get("/admin/orders?q=lebron", {
        headers: {
          authorization: "Bearer test_token",
        },
      })

      expect(response.status).toEqual(200)
      expect(response.data.count).toEqual(1)
      expect(response.data.orders).toEqual([
        expect.objectContaining({
          id: "test-order",
          shipping_address: expect.objectContaining({ first_name: "lebron" }),
        }),
      ])
    })
>>>>>>> 897ccf47

    it("successfully lists orders with greater than", async () => {
      const api = useApi()

      const response = await api.get(
        "/admin/orders?fields=id&created_at[gt]=01-26-1990",
        {
          headers: {
            authorization: "Bearer test_token",
          },
        }
      )

      expect(response.status).toEqual(200)
      expect(response.data.orders).toEqual([
        expect.objectContaining({
          id: "test-order",
        }),
        expect.objectContaining({
          id: "test-order-w-c",
        }),

        expect.objectContaining({
          id: "test-order-w-s",
        }),
        expect.objectContaining({
          id: "test-order-w-f",
        }),
        expect.objectContaining({
          id: "test-order-w-r",
        }),
      ])
    })

    it("successfully lists no orders with greater than", async () => {
      const api = useApi()

      const response = await api.get(
        "/admin/orders?fields=id&created_at[gt]=01-26-2000",
        {
          headers: {
            authorization: "Bearer test_token",
          },
        }
      )

      expect(response.status).toEqual(200)
      expect(response.data.orders).toEqual([])
    })

    it("successfully lists orders with less than", async () => {
      const api = useApi()

      const response = await api.get(
        "/admin/orders?fields=id&created_at[lt]=01-26-2000",
        {
          headers: {
            authorization: "Bearer test_token",
          },
        }
      )

      expect(response.status).toEqual(200)
      expect(response.data.orders).toEqual([
        expect.objectContaining({
          id: "test-order",
        }),
        expect.objectContaining({
          id: "test-order-w-c",
        }),

        expect.objectContaining({
          id: "test-order-w-s",
        }),
        expect.objectContaining({
          id: "test-order-w-f",
        }),
        expect.objectContaining({
          id: "test-order-w-r",
        }),
      ])
    })

    it("successfully lists no orders with less than", async () => {
      const api = useApi()

      const response = await api.get(
        "/admin/orders?fields=id&created_at[lt]=01-26-1990",
        {
          headers: {
            authorization: "Bearer test_token",
          },
        }
      )

      expect(response.status).toEqual(200)
      expect(response.data.orders).toEqual([])
    })

    it("successfully lists orders using unix (greater than)", async () => {
      const api = useApi()

      const response = await api.get(
        "/admin/orders?fields=id&created_at[gt]=633351600",
        {
          headers: {
            authorization: "Bearer test_token",
          },
        }
      )

      expect(response.status).toEqual(200)
      expect(response.data.orders).toEqual([
        expect.objectContaining({
          id: "test-order",
        }),
        expect.objectContaining({
          id: "test-order-w-c",
        }),

        expect.objectContaining({
          id: "test-order-w-s",
        }),
        expect.objectContaining({
          id: "test-order-w-f",
        }),
        expect.objectContaining({
          id: "test-order-w-r",
        }),
      ])
    })

    it.each([
      [
        "returns",
        "test-order-w-r",
        (o) => o.returns,
        (r) => `/admin/returns/${r.id}/cancel`,
      ],
      [
        "swaps",
        "test-order-w-s",
        (o) => o.swaps,
        (s) => `/admin/orders/test-order-w-s/swaps/${s.id}/cancel`,
      ],
      [
        "claims",
        "test-order-w-c",
        (o) => o.claims,
        (c) => `/admin/orders/test-order-w-c/claims/${c.id}/cancel`,
      ],
      [
        "fulfillments",
        "test-order-w-f",
        (o) => o.fulfillments,
        (f) => `/admin/orders/test-order-w-f/fulfillments/${f.id}/cancel`,
      ],
    ])(
      "Only allows canceling order after canceling %s",
      async (id, o, of, pf) => {
        const order_id = o

        const order = await callGet({
          path: `/admin/orders/${order_id}`,
          get: "order",
        })

        const expectCanceltoReturn = partial(expectPostCallToReturn, {
          path: `/admin/orders/${order_id}/cancel`,
        })

        await expectCanceltoReturn({ code: 400 })

        await expectAllPostCallsToReturn({
          code: 200,
          col: of(order),
          pathf: pf,
        })

        await expectCanceltoReturn({ code: 200 })
      }
    )
  })

  describe("POST /admin/orders/:id/swaps", () => {
    beforeEach(async () => {
      try {
        await adminSeeder(dbConnection)
        await orderSeeder(dbConnection)
        await swapSeeder(dbConnection)
      } catch (err) {
        console.log(err)
        throw err
      }
    })

    afterEach(async () => {
      const db = useDb()
      await db.teardown()
    })

    it("creates a swap", async () => {
      const api = useApi()

      const response = await api.post(
        "/admin/orders/test-order/swaps",
        {
          return_items: [
            {
              item_id: "test-item",
              quantity: 1,
            },
          ],
          additional_items: [{ variant_id: "test-variant-2", quantity: 1 }],
        },
        {
          headers: {
            authorization: "Bearer test_token",
          },
        }
      )
      expect(response.status).toEqual(200)
    })

    it("creates a swap and a return", async () => {
      const api = useApi()

      const returnedOrderFirst = await api.post(
        "/admin/orders/order-with-swap/return",
        {
          items: [
            {
              item_id: "test-item-many",
              quantity: 2,
            },
          ],
          receive_now: true,
        },
        {
          headers: {
            authorization: "Bearer test_token",
          },
        }
      )

      expect(returnedOrderFirst.status).toEqual(200)

      const returnedOrderSecond = await api.post(
        "/admin/orders/order-with-swap/return",
        {
          items: [
            {
              item_id: "test-item-many",
              quantity: 1,
            },
          ],
          receive_now: true,
        },
        {
          headers: {
            authorization: "Bearer test_token",
          },
        }
      )

      // find item to test returned quantiy for
      const toTest = returnedOrderSecond.data.order.items.find(
        (i) => i.id === "test-item-many"
      )

      expect(returnedOrderSecond.status).toEqual(200)
      expect(toTest.returned_quantity).toBe(3)
    })

    it("creates a swap and receives the items", async () => {
      const api = useApi()

      const createdSwapOrder = await api.post(
        "/admin/orders/test-order/swaps",
        {
          return_items: [
            {
              item_id: "test-item",
              quantity: 1,
            },
          ],
          additional_items: [{ variant_id: "test-variant-2", quantity: 1 }],
        },
        {
          headers: {
            authorization: "Bearer test_token",
          },
        }
      )

      expect(createdSwapOrder.status).toEqual(200)

      const swap = createdSwapOrder.data.order.swaps[0]

      const receivedSwap = await api.post(
        `/admin/returns/${swap.return_order.id}/receive`,
        {
          items: [
            {
              item_id: "test-item",
              quantity: 1,
            },
          ],
        },
        {
          headers: {
            authorization: "Bearer test_token",
          },
        }
      )

      expect(receivedSwap.status).toEqual(200)
      expect(receivedSwap.data.return.status).toBe("received")
    })

    it("creates a swap on a swap", async () => {
      const api = useApi()

      const swapOnSwap = await api.post(
        "/admin/orders/order-with-swap/swaps",
        {
          return_items: [
            {
              item_id: "test-item-swapped",
              quantity: 1,
            },
          ],
          additional_items: [{ variant_id: "test-variant", quantity: 1 }],
        },
        {
          headers: {
            authorization: "Bearer test_token",
          },
        }
      )

      expect(swapOnSwap.status).toEqual(200)
    })

    it("receives a swap on swap", async () => {
      const api = useApi()

      const received = await api.post(
        `/admin/returns/return-on-swap/receive`,
        {
          items: [
            {
              item_id: "test-item-swapped",
              quantity: 1,
            },
          ],
        },
        {
          headers: {
            authorization: "Bearer test_token",
          },
        }
      )

      expect(received.status).toEqual(200)
    })

    it("creates a return on a swap", async () => {
      const api = useApi()

      const returnOnSwap = await api.post(
        "/admin/orders/order-with-swap/return",
        {
          items: [
            {
              item_id: "test-item-swapped",
              quantity: 1,
            },
          ],
        },
        {
          headers: {
            authorization: "Bearer test_token",
          },
        }
      )

      expect(returnOnSwap.status).toEqual(200)
    })

    it("creates a return on an order", async () => {
      const api = useApi()

      const returnOnOrder = await api.post(
        "/admin/orders/test-order/return",
        {
          items: [
            {
              item_id: "test-item",
              quantity: 1,
            },
          ],
        },
        {
          headers: {
            authorization: "Bearer test_token",
          },
        }
      )

      expect(returnOnOrder.status).toEqual(200)

      const captured = await api.post(
        "/admin/orders/test-order/capture",
        {},
        {
          headers: {
            authorization: "Bearer test_token",
          },
        }
      )

      const returnId = returnOnOrder.data.order.returns[0].id

      const received = await api.post(
        `/admin/returns/${returnId}/receive`,
        {
          items: [
            {
              item_id: "test-item",
              quantity: 1,
            },
          ],
        },
        {
          headers: {
            authorization: "Bearer test_token",
          },
        }
      )

      expect(received.status).toEqual(200)
    })

    it("Only allows canceling swap after canceling fulfillments", async () => {
      try {
        const swap_id = "swap-w-f"

        const swap = await callGet({
          path: `/admin/swaps/${swap_id}`,
          get: "swap",
        })

        const { order_id } = swap

        const expectCancelToReturn = partial(expectPostCallToReturn, {
          path: `/admin/orders/${order_id}/swaps/${swap_id}/cancel`,
        })

        await expectCancelToReturn({ code: 400 })

        await expectAllPostCallsToReturn({
          code: 200,
          col: swap.fulfillments,
          pathf: (f) =>
            `/admin/orders/${order_id}/swaps/${swap_id}/fulfillments/${f.id}/cancel`,
        })

        await expectCancelToReturn({ code: 200 })
      } catch (e) {
        console.log(e)
      }
    })

    it("Only allows canceling swap after canceling return", async () => {
      const swap_id = "swap-w-r"

      const swap = await callGet({
        path: `/admin/swaps/${swap_id}`,
        get: "swap",
      })

      const { order_id } = swap

      const expectCancelToReturn = partial(expectPostCallToReturn, {
        path: `/admin/orders/${order_id}/swaps/${swap_id}/cancel`,
      })

      await expectCancelToReturn({ code: 400 })

      await expectPostCallToReturn({
        code: 200,
        path: `/admin/returns/${swap.return_order.id}/cancel`,
      })

      await expectCancelToReturn({ code: 200 })
    })
  })
})<|MERGE_RESOLUTION|>--- conflicted
+++ resolved
@@ -1011,8 +1011,6 @@
         }),
       ])
     })
-<<<<<<< HEAD
-=======
 
     it("list all orders with matching order email", async () => {
       const api = useApi()
@@ -1054,7 +1052,6 @@
         }),
       ])
     })
->>>>>>> 897ccf47
 
     it("successfully lists orders with greater than", async () => {
       const api = useApi()
