--- conflicted
+++ resolved
@@ -1,9 +1,5 @@
 const path = require("path")
-<<<<<<< HEAD
-const { Region } = require("@medusajs/medusa")
-=======
 const { Region, GiftCard } = require("@medusajs/medusa")
->>>>>>> a82332da
 
 const setupServer = require("../../../helpers/setup-server")
 const { useApi } = require("../../../helpers/use-api")
@@ -28,8 +24,6 @@
 
     medusaProcess.kill()
   })
-<<<<<<< HEAD
-=======
 
   describe("GET /admin/gift-cards", () => {
     beforeEach(async () => {
@@ -138,7 +132,6 @@
       expect(response.data.gift_cards).toEqual([])
     })
   })
->>>>>>> a82332da
 
   describe("POST /admin/gift-cards", () => {
     beforeEach(async () => {
