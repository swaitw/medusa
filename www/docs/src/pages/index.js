--- conflicted
+++ resolved
@@ -26,11 +26,7 @@
         <Banner />
         <Intro
           title="Explore and learn how to use Medusa."
-<<<<<<< HEAD
           desc="Get up and running within 5 minutes."
-=======
-          desc="Get up and running within 5 minutes"
->>>>>>> 72f36559
         />
         <TabsPanel items={CARDS_DATA} />
       </div>
